<<<<<<< HEAD
@import "tailwindcss";

:root { color-scheme: light dark; }
html { -webkit-text-size-adjust: 100%; }
body { @apply antialiased bg-neutral-50 text-neutral-900 dark:bg-neutral-950 dark:text-neutral-50; }
=======
/* Tailwind v4 core layers */
@import "tailwindcss";
>>>>>>> 1912db8d

/* CSS Custom Properties for Design Tokens */
:root {
  /* App theme variables (HSL) expected by many UI libs/components */
  /* Light theme */
  --background: 0 0% 100%;
  --foreground: 222.2 47.4% 11.2%;

  --card: 0 0% 100%;
  --card-foreground: 222.2 47.4% 11.2%;

  --primary: 182 37% 35%; /* approx #377b7b */
  --primary-foreground: 210 40% 98%;

  --muted: 210 40% 96.1%;
  --muted-foreground: 215 16.3% 46.9%;

  --border: 214.3 31.8% 91.4%;
  --input: 214.3 31.8% 91.4%;
  --ring: 182 37% 35%;

  /* Color Tokens - Updated to Skolapp teal branding */
  --color-primary-50: 230 240 239;
  --color-primary-100: 205 224 223;
  --color-primary-200: 155 191 192;
  --color-primary-300: 106 158 161;
  --color-primary-400: 71 127 132;
  --color-primary-500: 55 123 123;
  --color-primary-600: 47 103 103;
  --color-primary-700: 39 83 83;
  --color-primary-800: 31 63 63;
  --color-primary-900: 24 47 47;

  --color-neutral-50: 250 250 250;
  --color-neutral-100: 245 245 245;
  --color-neutral-200: 229 229 229;
  --color-neutral-300: 212 212 212;
  --color-neutral-400: 163 163 163;
  --color-neutral-500: 115 115 115;
  --color-neutral-600: 82 82 82;
  --color-neutral-700: 64 64 64;
  --color-neutral-800: 38 38 38;
  --color-neutral-900: 23 23 23;

  --color-success-50: 240 253 244;
  --color-success-500: 34 197 94;
  --color-success-600: 22 163 74;

  --color-warning-50: 255 251 235;
  --color-warning-500: 245 158 11;
  --color-warning-600: 217 119 6;

  --color-error-50: 254 242 242;
  --color-error-500: 239 68 68;
  --color-error-600: 220 38 38;

  /* Spacing Tokens */
  --spacing-xs: 0.25rem;
  --spacing-sm: 0.5rem;
  --spacing-md: 1rem;
  --spacing-lg: 1.5rem;
  --spacing-xl: 2rem;
  --spacing-2xl: 3rem;
  --spacing-3xl: 4rem;

  /* Typography Tokens */
  --font-family-sans: -apple-system, BlinkMacSystemFont, 'Segoe UI', 'Roboto', 'Oxygen', 'Ubuntu', 'Cantarell', 'Fira Sans', 'Droid Sans', 'Helvetica Neue', sans-serif;
  --font-family-mono: 'SF Mono', Monaco, 'Inconsolata', 'Roboto Mono', 'Source Code Pro', 'Menlo', 'Consolas', 'DejaVu Sans Mono', monospace;

  --font-size-xs: 0.75rem;
  --font-size-sm: 0.875rem;
  --font-size-base: 1rem;
  --font-size-lg: 1.125rem;
  --font-size-xl: 1.25rem;
  --font-size-2xl: 1.5rem;
  --font-size-3xl: 1.875rem;
  --font-size-4xl: 2.25rem;

  --line-height-tight: 1.25;
  --line-height-normal: 1.5;
  --line-height-relaxed: 1.75;

  --font-weight-light: 300;
  --font-weight-normal: 400;
  --font-weight-medium: 500;
  --font-weight-semibold: 600;
  --font-weight-bold: 700;

  /* Shadow Tokens */
  --shadow-xs: 0 1px 2px 0 rgb(0 0 0 / 0.05);
  --shadow-sm: 0 1px 3px 0 rgb(0 0 0 / 0.1), 0 1px 2px -1px rgb(0 0 0 / 0.1);
  --shadow-md: 0 4px 6px -1px rgb(0 0 0 / 0.1), 0 2px 4px -2px rgb(0 0 0 / 0.1);
  --shadow-lg: 0 10px 15px -3px rgb(0 0 0 / 0.1), 0 4px 6px -4px rgb(0 0 0 / 0.1);
  --shadow-xl: 0 20px 25px -5px rgb(0 0 0 / 0.1), 0 8px 10px -6px rgb(0 0 0 / 0.1);

  /* Border Radius Tokens */
  --radius-none: 0;
  --radius-sm: 0.125rem;
  --radius-md: 0.375rem;
  --radius-lg: 0.5rem;
  --radius-xl: 0.75rem;
  --radius-2xl: 1rem;
  --radius-full: 9999px;

  /* Motion Tokens */
  --duration-fast: 150ms;
  --duration-normal: 300ms;
  --duration-slow: 500ms;

  --easing-ease-out: cubic-bezier(0, 0, 0.2, 1);
  --easing-ease-in: cubic-bezier(0.4, 0, 1, 1);
  --easing-ease-in-out: cubic-bezier(0.4, 0, 0.2, 1);

  /* Z-Index Tokens */
  --z-dropdown: 1000;
  --z-sticky: 1020;
  --z-fixed: 1030;
  --z-modal-backdrop: 1040;
  --z-modal: 1050;
  --z-popover: 1060;
  --z-tooltip: 1070;
  --z-toast: 1080;
}

/* Dark mode support */
/* Prefer class-based dark to avoid accidental OS flips; keep media as enhancement */
.dark {
  --background: 222.2 84% 4.9%;
  --foreground: 210 40% 98%;

  --card: 222.2 84% 4.9%;
  --card-foreground: 210 40% 98%;

  --primary: 182 37% 30%;
  --primary-foreground: 222.2 47.4% 11.2%;

  --muted: 217.2 32.6% 17.5%;
  --muted-foreground: 215 20.2% 65.1%;

  --border: 217.2 32.6% 17.5%;
  --input: 217.2 32.6% 17.5%;
  --ring: 182 37% 40%;
}

@media (prefers-color-scheme: dark) {
  :root {
    /* Keep legacy neutral tokens in sync for consumers still using rgb(var(--color-neutral-*))) */
    --color-neutral-50: 23 23 23;
    --color-neutral-100: 38 38 38;
    --color-neutral-200: 64 64 64;
    --color-neutral-300: 82 82 82;
    --color-neutral-400: 115 115 115;
    --color-neutral-500: 163 163 163;
    --color-neutral-600: 212 212 212;
    --color-neutral-700: 229 229 229;
    --color-neutral-800: 245 245 245;
    --color-neutral-900: 250 250 250;
  }
}

/* Base layer styles */
@layer base {
  html {
    font-family: var(--font-family-sans);
    line-height: var(--line-height-normal);
    color-scheme: light;
    -webkit-text-size-adjust: 100%;
    -moz-tab-size: 4;
    tab-size: 4;
  }

  html.dark {
    color-scheme: dark;
  }

  body {
    margin: 0;
    line-height: inherit;
    /* Fallbacks for older tokens first */
    background-color: rgb(var(--color-neutral-50));
    color: rgb(var(--color-neutral-900));
    /* New theme variables (take precedence) */
    background-color: hsl(var(--background));
    color: hsl(var(--foreground));
  }

  /* Focus styles for accessibility */
  *:focus {
    outline: 2px solid rgb(var(--color-primary-500));
    outline-offset: 2px;
  }

  /* Remove focus styles for mouse users */
  .js-focus-visible :focus:not(.focus-visible) {
    outline: none;
  }

  /* Ensure buttons and form elements inherit font */
  button,
  input,
  optgroup,
  select,
  textarea {
    font-family: inherit;
    font-size: 100%;
    font-weight: inherit;
    line-height: inherit;
    color: inherit;
    margin: 0;
    padding: 0;
  }

  /* Remove button styling */
  button,
  [role="button"] {
    cursor: pointer;
  }

  button:disabled,
  [role="button"]:disabled {
    cursor: not-allowed;
  }

  /* Image optimization */
  img,
  svg,
  video,
  canvas,
  audio,
  iframe,
  embed,
  object {
    display: block;
  }

  img,
  video {
    max-width: 100%;
    height: auto;
  }
}

/* Component layer styles */
@layer components {
  /* Utilities for screen readers */
  .sr-only {
    position: absolute;
    width: 1px;
    height: 1px;
    padding: 0;
    margin: -1px;
    overflow: hidden;
    clip: rect(0, 0, 0, 0);
    white-space: nowrap;
    border: 0;
  }

  /* Skip to content link for accessibility */
  .skip-to-content {
    position: absolute;
    top: -40px;
    left: 6px;
    background: rgb(var(--color-primary-700));
    color: white;
    padding: 8px;
    text-decoration: none;
    z-index: var(--z-tooltip);
    border-radius: var(--radius-md);
  }

  .skip-to-content:focus {
    top: 6px;
  }

  /* Focus indicator for better accessibility */
  .focus-indicator {
    position: relative;
  }

  .focus-indicator::after {
    content: '';
    position: absolute;
    top: -2px;
    left: -2px;
    right: -2px;
    bottom: -2px;
    border: 2px solid rgb(var(--color-primary-500));
    border-radius: var(--radius-md);
    opacity: 0;
    transition: opacity var(--duration-fast) var(--easing-ease-out);
  }

  .focus-indicator:focus::after {
    opacity: 1;
  }

  /* Reduced motion support */
  @media (prefers-reduced-motion: reduce) {
    *,
    *::before,
    *::after {
      animation-duration: 0.01ms !important;
      animation-iteration-count: 1 !important;
      transition-duration: 0.01ms !important;
      scroll-behavior: auto !important;
    }
  }
}

/* Utility layer styles */
@layer utilities {
  /* High contrast mode support */
  @media (prefers-contrast: high) {
    .text-neutral-500 {
      color: rgb(var(--color-neutral-900));
    }
    
    .border-neutral-200 {
      border-color: rgb(var(--color-neutral-900));
    }
  }

  /* Animation utilities */
  .animate-fade-in {
    animation: fadeIn var(--duration-normal) var(--easing-ease-out);
  }

  .animate-slide-up {
    animation: slideUp var(--duration-normal) var(--easing-ease-out);
  }

  .animate-slide-down {
    animation: slideDown var(--duration-normal) var(--easing-ease-out);
  }

  .animate-scale-in {
    animation: scaleIn var(--duration-fast) var(--easing-ease-out);
  }

  /* Print styles */
  @media print {
    .no-print {
      display: none !important;
    }
    
    .print-break-before {
      page-break-before: always;
    }
    
    .print-break-after {
      page-break-after: always;
    }
  }

  /* Progress bar utility */
  .progress-bar {
    transition: width 0.3s ease;
  }

  /* Dynamic progress bar utility with CSS custom property */
  .progress-bar-dynamic {
    width: var(--progress-width, 0%);
    transition: width 0.3s ease;
  }

  /* Animation delay utilities */
  .animate-bounce-delay-1 {
    animation: bounce 1s infinite;
    animation-delay: 0.1s;
  }

  .animate-bounce-delay-2 {
    animation: bounce 1s infinite;
    animation-delay: 0.2s;
  }
}<|MERGE_RESOLUTION|>--- conflicted
+++ resolved
@@ -1,13 +1,6 @@
-<<<<<<< HEAD
-@import "tailwindcss";
-
-:root { color-scheme: light dark; }
-html { -webkit-text-size-adjust: 100%; }
-body { @apply antialiased bg-neutral-50 text-neutral-900 dark:bg-neutral-950 dark:text-neutral-50; }
-=======
-/* Tailwind v4 core layers */
-@import "tailwindcss";
->>>>>>> 1912db8d
+@tailwind base;
+@tailwind components;
+@tailwind utilities;
 
 /* CSS Custom Properties for Design Tokens */
 :root {
